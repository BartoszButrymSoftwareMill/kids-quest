name: Pull Request CI

on:
  pull_request:
    branches:
      - main

jobs:
  lint:
    name: Lint Code
    runs-on: ubuntu-latest
    steps:
      - name: Checkout code
        uses: actions/checkout@v5

      - name: Setup Node.js
        uses: actions/setup-node@v6
        with:
          node-version-file: '.nvmrc'
          cache: 'npm'

      - name: Install dependencies
        run: npm ci

      - name: Run linter
        run: npm run lint

  unit-test:
    name: Unit Tests
    runs-on: ubuntu-latest
    needs: lint
    steps:
      - name: Checkout code
        uses: actions/checkout@v5

      - name: Setup Node.js
        uses: actions/setup-node@v6
        with:
          node-version-file: '.nvmrc'
          cache: 'npm'

      - name: Install dependencies
        run: npm ci

      - name: Run unit tests with coverage
        run: npm run test:coverage

      - name: Upload unit test coverage
        uses: codecov/codecov-action@v5
        with:
          files: ./coverage/coverage-final.json
          flags: unit
          name: unit-tests
          fail_ci_if_error: false

<<<<<<< HEAD
  e2e-test:
    name: E2E Tests
    runs-on: ubuntu-latest
    needs: lint
    environment: integration
    env:
      PUBLIC_SUPABASE_URL: ${{ secrets.PUBLIC_SUPABASE_URL }}
      PUBLIC_SUPABASE_ANON_KEY: ${{ secrets.PUBLIC_SUPABASE_ANON_KEY }}
      SUPABASE_SERVICE_ROLE_KEY: ${{ secrets.SUPABASE_SERVICE_ROLE_KEY }}
      E2E_USERNAME_ID: ${{ secrets.E2E_USERNAME_ID }}
      E2E_USERNAME: ${{ secrets.E2E_USERNAME }}
      E2E_PASSWORD: ${{ secrets.E2E_PASSWORD }}
    steps:
      - name: Checkout code
        uses: actions/checkout@v5

      - name: Setup Node.js
        uses: actions/setup-node@v6
        with:
          node-version-file: '.nvmrc'
          cache: 'npm'

      - name: Install dependencies
        run: npm ci

      - name: Install Playwright browsers
        run: npx playwright install --with-deps chromium

      - name: Run E2E tests
        run: npm run test:e2e

      - name: Upload Playwright report
        uses: actions/upload-artifact@v4
        if: always()
        with:
          name: playwright-report
          path: playwright-report/
          retention-days: 30

=======
>>>>>>> 3529aa73
  status-comment:
    name: Status Comment
    runs-on: ubuntu-latest
    needs: [lint, unit-test]
    if: always() && needs.lint.result == 'success' && needs.unit-test.result == 'success'
    permissions:
      pull-requests: write
    steps:
      - name: Comment PR with success status
        uses: actions/github-script@v8
        with:
          script: |
            github.rest.issues.createComment({
              issue_number: context.issue.number,
              owner: context.repo.owner,
              repo: context.repo.repo,
              body: '✅ All checks passed successfully!\n\n- ✅ Linting\n- ✅ Unit Tests'
            })
<|MERGE_RESOLUTION|>--- conflicted
+++ resolved
@@ -53,48 +53,6 @@
           name: unit-tests
           fail_ci_if_error: false
 
-<<<<<<< HEAD
-  e2e-test:
-    name: E2E Tests
-    runs-on: ubuntu-latest
-    needs: lint
-    environment: integration
-    env:
-      PUBLIC_SUPABASE_URL: ${{ secrets.PUBLIC_SUPABASE_URL }}
-      PUBLIC_SUPABASE_ANON_KEY: ${{ secrets.PUBLIC_SUPABASE_ANON_KEY }}
-      SUPABASE_SERVICE_ROLE_KEY: ${{ secrets.SUPABASE_SERVICE_ROLE_KEY }}
-      E2E_USERNAME_ID: ${{ secrets.E2E_USERNAME_ID }}
-      E2E_USERNAME: ${{ secrets.E2E_USERNAME }}
-      E2E_PASSWORD: ${{ secrets.E2E_PASSWORD }}
-    steps:
-      - name: Checkout code
-        uses: actions/checkout@v5
-
-      - name: Setup Node.js
-        uses: actions/setup-node@v6
-        with:
-          node-version-file: '.nvmrc'
-          cache: 'npm'
-
-      - name: Install dependencies
-        run: npm ci
-
-      - name: Install Playwright browsers
-        run: npx playwright install --with-deps chromium
-
-      - name: Run E2E tests
-        run: npm run test:e2e
-
-      - name: Upload Playwright report
-        uses: actions/upload-artifact@v4
-        if: always()
-        with:
-          name: playwright-report
-          path: playwright-report/
-          retention-days: 30
-
-=======
->>>>>>> 3529aa73
   status-comment:
     name: Status Comment
     runs-on: ubuntu-latest
